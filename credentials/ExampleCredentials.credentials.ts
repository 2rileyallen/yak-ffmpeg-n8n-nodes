<<<<<<< HEAD
import { ICredentialType, INodeProperties } from 'n8n-workflow';
=======
import { IAuthenticateGeneric, ICredentialTestRequest, ICredentialType, NodePropertyTypes } from 'n8n-workflow';
>>>>>>> 7ac69f81

export class ExampleCredentials implements ICredentialType {
	name = 'exampleCredentials';
	displayName = 'Example Credentials';
	properties: INodeProperties[] = [
		// Credential data to request from the user, saved in encrypted format.
		// Credential properties are defined exactly like node properties.
		{
<<<<<<< HEAD
			displayName: 'Base URL',
			name: 'url',
			type: 'string',
=======
			displayName: 'User Name',
			name: 'username',
			type: 'string' as NodePropertyTypes,
>>>>>>> 7ac69f81
			default: '',
			placeholder: 'https://example.com',
		},
		{
<<<<<<< HEAD
			displayName: 'Access Token',
			name: 'accessToken',
			type: 'string',
=======
			displayName: 'Password',
			name: 'password',
			type: 'string' as NodePropertyTypes,
			typeOptions: {
				password: true,
			},
>>>>>>> 7ac69f81
			default: '',
		},
	];

	// This credential is currently not used by any node directly
	// but the HTTP Request node can use it to make requests.
	// The credential is also testable due to the `test` property below
	authenticate = {
		type: 'generic',
		properties: {
			auth: {
				username: '={{ $credentials.username }}',
				password: '={{ $credentials.password }}',
			},
			qs: {
				// Send this as part of the query string
				n8n: 'rocks',
			}
		},
	} as IAuthenticateGeneric;

	// The block below tells how this credential can be tested
	test: ICredentialTestRequest = {
		request: {
			baseURL: 'https://example.com/',
			url: '',
		},
	};
}<|MERGE_RESOLUTION|>--- conflicted
+++ resolved
@@ -1,41 +1,30 @@
-<<<<<<< HEAD
-import { ICredentialType, INodeProperties } from 'n8n-workflow';
-=======
-import { IAuthenticateGeneric, ICredentialTestRequest, ICredentialType, NodePropertyTypes } from 'n8n-workflow';
->>>>>>> 7ac69f81
+import {
+	IAuthenticateGeneric,
+	ICredentialTestRequest,
+	ICredentialType,
+	INodeProperties,
+} from 'n8n-workflow';
 
 export class ExampleCredentials implements ICredentialType {
 	name = 'exampleCredentials';
 	displayName = 'Example Credentials';
 	properties: INodeProperties[] = [
-		// Credential data to request from the user, saved in encrypted format.
-		// Credential properties are defined exactly like node properties.
+		// The credentials to get from user and save encrypted.
+		// Properties can be defined exactly in the same way
+		// as node properties.
 		{
-<<<<<<< HEAD
-			displayName: 'Base URL',
-			name: 'url',
-			type: 'string',
-=======
 			displayName: 'User Name',
 			name: 'username',
-			type: 'string' as NodePropertyTypes,
->>>>>>> 7ac69f81
+			type: 'string',
 			default: '',
-			placeholder: 'https://example.com',
 		},
 		{
-<<<<<<< HEAD
-			displayName: 'Access Token',
-			name: 'accessToken',
-			type: 'string',
-=======
 			displayName: 'Password',
 			name: 'password',
-			type: 'string' as NodePropertyTypes,
+			type: 'string',
 			typeOptions: {
 				password: true,
 			},
->>>>>>> 7ac69f81
 			default: '',
 		},
 	];
@@ -43,7 +32,7 @@
 	// This credential is currently not used by any node directly
 	// but the HTTP Request node can use it to make requests.
 	// The credential is also testable due to the `test` property below
-	authenticate = {
+	authenticate: IAuthenticateGeneric = {
 		type: 'generic',
 		properties: {
 			auth: {
@@ -53,9 +42,9 @@
 			qs: {
 				// Send this as part of the query string
 				n8n: 'rocks',
-			}
+			},
 		},
-	} as IAuthenticateGeneric;
+	};
 
 	// The block below tells how this credential can be tested
 	test: ICredentialTestRequest = {
